--- conflicted
+++ resolved
@@ -11,15 +11,9 @@
 
 CLM_MODELS = ["cpm", "ctrl", "gpt2", "chinese-gpt2", "gpt_neo", "openai-gpt", "opt"]
 SEQ2SEQ_MODELS = [
-<<<<<<< HEAD
-    "bart", "bert2bert", "bigbird_pegasus", "blenderbot", "blenderbot-small", "led", "m2m_100", "mbart","mt5", "mvp", 
-    "pegasus", "prophetnet", "t5", "chinese-bart", "chinese-pegasus", "cpt", "transformer", "unilm", "longt5", "marian", 
-    "xlm-prophetnet", "nllb", "xlm-roberta", "pegasus_x", "xlm", "mass"
-=======
     "bart", "bert2bert", "bigbird_pegasus", "blenderbot", "blenderbot-small", "led", "m2m_100", "mbart", "mt5", "mvp",
     "pegasus", "prophetnet", "t5", "chinese-bart", "chinese-pegasus", "cpt", "transformer", "unilm", "longt5", "marian",
-    "xlm-prophetnet", "nllb", "xlm-roberta", "pegasus_x", "xlm"
->>>>>>> 62b4777a
+    "xlm-prophetnet", "nllb", "xlm-roberta", "pegasus_x", "xlm", "mass"
 ]
 
 RNN_MODELS = ["rnn", "gru", "lstm"]
