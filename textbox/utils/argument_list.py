"""Classification of hyperparameters.
Parameters start with underscore are internal variables and might be modified by program."""

general_parameters = [
<<<<<<< HEAD
    'gpu_id', 'use_gpu', 'seed', 'reproducibility', 'state', 'data_path', 'checkpoint_dir', 'generated_text_dir',
    'email', 'filename', 'DDP', 'logdir', 'quick_test', '_is_local_main_process', 'device', 'config_files', 'space',
    'multi_seed', 'algo', '_hyper_tuning', 'romanian_postprocessing'
=======
    'gpu_id', 'use_gpu', 'DDP',  # GPU
    'device', '_is_local_main_process',  # internal variables
    'seed', 'reproducibility',  # reproducibility
    'config_files',  # input
    'filename', 'generated_text_dir', 'checkpoint_dir', 'logdir', 'state', 'email',   # output
    'quick_test',  # partial experiment
    'space', 'algo', '_hyper_tuning',  # hyper tuning
    'multi_seed',  # multiple random seed
>>>>>>> 7e27feae
]

training_parameters = [
    'do_train', 'do_valid',  # partial experiment
    'optimizer', 'adafactor_kwargs', 'optimizer_kwargs', 'scheduler', 'scheduler_kwargs',  # optimizer
    'valid_intervals', 'valid_strategy',  # validation
    'max_save',  # checkpoint saving
    'stopping_steps',  # early stopping
    'epochs', 'max_steps', 'learning_rate', 'train_batch_size', 'grad_clip', 'weight_decay',  # common parameters
    'accumulation_steps',  # accelerator
    'disable_tqdm',  # tqdm
    'pretrain_task' # pretraining
]

evaluation_parameters = [
    'do_test',  # partial experiment
    'lower_evaluation', 'multiref_strategy', 'bleu_max_ngrams', 'bleu_type', 'beam_size',
    'smoothing_function', 'corpus_bleu', 'rouge_max_ngrams', 'rouge_type', 'meteor_type', 'chrf_type',
    'distinct_max_ngrams', 'inter_distinct', 'unique_max_ngrams', 'self_bleu_max_ngrams', 'tgt_lang',
    'decoding_strategy', 'metrics', 'n_grams', 'eval_batch_size',
]

model_parameters = [
    'model', 'model_name',  # model name
    'model_path', 'config_path', 'config_kwargs', 'tokenizer_path', 'tokenizer_kwargs', 'generation_kwargs',  # hf
    'efficient_kwargs', 'efficient_methods', 'efficient_unfreeze_model',  # efficient methods
]

dataset_parameters = [
    'dataset', 'data_path',  # dataset name
    'src_lang', 'tgt_lang',  # dataset language
    'src_vocab_size', 'tgt_vocab_size',  # vocab
    'src_len', 'tgt_len', 'truncate',  # dataset maximal length
    'tokenize_strategy',  # tokenize strategy
]

efficient_kwargs_dict = {
    'lora': {'lora_r': 4, 'lora_dropout': 0.1, 'lora_alpha': 32},
    'prefix_tuning': {'prefix_length': 100, 'prefix_dropout': 0.1, 'prefix_mid_dim': 512},
    'p-tuning-v2': {'prefix_length': 100, 'prefix_dropout': 0.1, 'prefix_mid_dim': 512},
    'adapter': {'adapter_mid_dim': 64},
    'prompt-tuning': {'prompt_length': 100},
}<|MERGE_RESOLUTION|>--- conflicted
+++ resolved
@@ -2,11 +2,6 @@
 Parameters start with underscore are internal variables and might be modified by program."""
 
 general_parameters = [
-<<<<<<< HEAD
-    'gpu_id', 'use_gpu', 'seed', 'reproducibility', 'state', 'data_path', 'checkpoint_dir', 'generated_text_dir',
-    'email', 'filename', 'DDP', 'logdir', 'quick_test', '_is_local_main_process', 'device', 'config_files', 'space',
-    'multi_seed', 'algo', '_hyper_tuning', 'romanian_postprocessing'
-=======
     'gpu_id', 'use_gpu', 'DDP',  # GPU
     'device', '_is_local_main_process',  # internal variables
     'seed', 'reproducibility',  # reproducibility
@@ -15,7 +10,7 @@
     'quick_test',  # partial experiment
     'space', 'algo', '_hyper_tuning',  # hyper tuning
     'multi_seed',  # multiple random seed
->>>>>>> 7e27feae
+    'romanian_postprocessing',
 ]
 
 training_parameters = [
