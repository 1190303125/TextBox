import os
import torch, warnings

from torch.utils.data import DataLoader, Dataset
from textbox import CLM_MODELS
from typing import List
from torch.nn.utils.rnn import pad_sequence
from textbox.data.misc import load_data, _pad_sequence


class AbstractDataset(Dataset):

    def __init__(self, config, set):
        super().__init__()
        self.config = config
        self.quick_test = config["quick_test"]
        if isinstance(self.quick_test, bool):
            self.quick_test = 32 if self.quick_test else 0
        self.set = set
        source_filename = os.path.join(config["data_path"], f"{set}.src")
        target_filename = os.path.join(config["data_path"], f"{set}.tgt")
        self.source_text = load_data(source_filename, max_length=self.quick_test)
        self.target_text = load_data(target_filename, max_length=self.quick_test)
        self.source_length = self.config["src_len"]
        self.target_length = self.config["tgt_len"]
        if set == "train":
            assert len(self.source_text) == len(self.target_text)

    def __len__(self):
        return len(self.source_text)

    def __getitem__(self, idx):
        sample = {
            "source_text": self.source_text[idx],
            "source_ids": self.source_ids[idx],
            "target_text": self.target_text[idx],
        }
        if self.set == "train":
            sample.update({
                "target_ids": self.target_ids[idx],
            })
        return sample

    def _init_process(self):
        if self.source_length > self.tokenizer.model_max_length:
            warnings.warn(
                f"The max length of source text {self.source_length} exceeds the max length {self.tokenizer.model_max_length} of {self.config['model']} model, and will be set to {self.tokenizer.model_max_length}."
            )
            self.source_length = self.tokenizer.model_max_length

        if self.target_length > self.tokenizer.model_max_length:
            warnings.warn(
                f"The max length of target text {self.target_length} exceeds the max length {self.tokenizer.model_max_length} of {self.config['model']} model, and will be set to {self.tokenizer.model_max_length}."
            )
            self.target_length = self.tokenizer.model_max_length
        if self.config["model_name"] == "unilm":
            if self.source_length + self.target_length > self.tokenizer.model_max_length:
                warnings.warn(
                    f"The max length of the sum of source text {self.source_length} and target text {self.target_length}"
                    f" exceeds the max length {self.tokenizer.model_max_length} of {self.config['model']} model, "
                    f"and will be set to {self.tokenizer.model_max_length - self.tokenizer.model_max_length // 4} and "
                    f"{self.tokenizer.model_max_length // 4}."
                )
                self.target_length = self.tokenizer.model_max_length // 4
                self.source_length = self.tokenizer.model_max_length - self.target_length

        if (self.config["efficient_methods"] and "prompt-tuning" in self.config["efficient_methods"]):
            prompt_length = self.config["efficient_kwargs"]["prompt_length"]
            if self.config["model_name"] in CLM_MODELS:
                if (self.source_length + self.target_length + prompt_length > self.tokenizer.model_max_length):
                    warnings.warn(
                        f"The length of source text {self.source_length}, target text {self.target_length} and prompt {prompt_length} exceeds the max length {self.tokenizer.model_max_length} of {self.config['model']} model, and the max length of source sentence will be set to {self.tokenizer.model_max_length - prompt_length - self.target_length}."
                    )
                    self.source_length = (self.tokenizer.model_max_length - prompt_length - self.target_length)
            elif self.source_length + prompt_length > self.tokenizer.model_max_length:
                warnings.warn(
                    f"The length of source text {self.source_length} and prompt {prompt_length} exceeds the max length {self.tokenizer.model_max_length} of {self.config['model']} model, and the max length of source sentence will be set to {self.tokenizer.model_max_length - prompt_length}."
                )
                self.source_length = self.tokenizer.model_max_length - prompt_length

    def _process_prompt(self):
        prefix = self.config["prefix_prompt"] or ""
        suffix = self.config["suffix_prompt"] or ""

        self.prefix_ids = self.tokenizer.encode(prefix, add_special_tokens=False)
        self.suffix_ids = self.tokenizer.encode(suffix, add_special_tokens=False)

        self.source_max_length = (
            self.source_length - self.tokenizer.num_special_tokens_to_add() - len(self.prefix_ids) -
            len(self.suffix_ids)
        )
        self.target_max_length = (self.target_length - self.tokenizer.num_special_tokens_to_add())

        if self.config["model_name"] in ["bert2bert", "opt", "unilm"]:
            self.target_max_length += 1

    def tokenize(self, tokenizer):
        self.tokenizer = tokenizer
        self._init_process()
        self._process_prompt()
        self.source_ids = []
        source_ids = tokenizer(
            self.source_text,
            add_special_tokens=False,
            return_token_type_ids=False,
            return_attention_mask=False,
        )["input_ids"]
        for ids in source_ids:
            ids = (ids[:self.source_max_length] if self.config["truncate"] == "tail" else ids[-self.source_max_length:])
            ids = self.tokenizer.build_inputs_with_special_tokens(self.prefix_ids + ids + self.suffix_ids)
            self.source_ids.append(torch.tensor(ids, dtype=torch.long))
        if self.set == "train":
            self.target_ids = []
            with tokenizer.as_target_tokenizer():
                target_ids = tokenizer(
                    self.target_text,
                    add_special_tokens=False,
                    return_token_type_ids=False,
                    return_attention_mask=False,
                )["input_ids"]
                for ids in target_ids:
                    ids = (
                        ids[:self.target_max_length]
                        if self.config["truncate"] == "tail" else ids[-self.target_max_length:]
                    )
                    ids = self.tokenizer.build_inputs_with_special_tokens(ids)
                    if self.config["model_name"] in ["bert2bert", "opt", "unilm"]:
                        ids = ids[1:]
                    self.target_ids.append(torch.tensor(ids, dtype=torch.long))


class AbstractCollate:

    def __init__(self, config, tokenizer, set):
        self.config = config
        self.tokenizer = tokenizer
        self.set = set
        self.is_casual_model = bool(config["model_name"] in CLM_MODELS)

    @classmethod
    def get_type(cls) -> str:
        return 'pretrain disabled'

    def __call__(self, samples):
        batch = {}
        source_text = []
        source_ids = []
        source_mask = []
        source_length = []
        target_text = []
        source_padding_side = ("left" if self.set != "train" and self.is_casual_model else self.tokenizer.padding_side)

        for sample in samples:
            source_text.append(sample["source_text"])
            src_id = (
                torch.cat([sample["source_ids"], sample["target_ids"]])
                if self.set == "train" and self.is_casual_model else sample["source_ids"]
            )
<<<<<<< HEAD
            source_ids.append(src_id)
            source_mask.append(torch.ones(len(src_id), dtype=torch.long))
=======
            source_mask.append(torch.ones(len(src_id), dtype=torch.long))
            source_ids.append(src_id)
>>>>>>> daeedd76
            source_length.append(len(src_id))
            target_text.append(sample["target_text"])

        batch["source_text"] = source_text
        batch["source_ids"] = _pad_sequence(source_ids, self.tokenizer.pad_token_id, source_padding_side)
        batch["source_mask"] = _pad_sequence(source_mask, 0, source_padding_side)
<<<<<<< HEAD
=======
        batch["source_ids"] = _pad_sequence(
            source_ids, self.tokenizer.pad_token_id, source_padding_side
        )
        batch["source_mask"] = _pad_sequence(source_mask, 0, source_padding_side)
>>>>>>> daeedd76
        batch["source_length"] = torch.tensor(source_length, dtype=torch.long)
        batch["target_text"] = target_text

        if self.set == "train":
            target_ids = []
            for sample in samples:
                tgt_id = (
                    torch.cat([
                        torch.full([len(sample["source_ids"])], -100, dtype=torch.long),
                        sample["target_ids"],
                    ]) if self.is_casual_model else sample["target_ids"]
                )
                target_ids.append(tgt_id)
<<<<<<< HEAD
            batch["target_ids"] = _pad_sequence(target_ids, -100, self.tokenizer.padding_side)
=======
            batch["target_ids"] = _pad_sequence(
                target_ids, -100, self.tokenizer.padding_side
            )
>>>>>>> daeedd76
        return batch<|MERGE_RESOLUTION|>--- conflicted
+++ resolved
@@ -1,6 +1,5 @@
 import os
 import torch, warnings
-
 from torch.utils.data import DataLoader, Dataset
 from textbox import CLM_MODELS
 from typing import List
@@ -156,26 +155,14 @@
                 torch.cat([sample["source_ids"], sample["target_ids"]])
                 if self.set == "train" and self.is_casual_model else sample["source_ids"]
             )
-<<<<<<< HEAD
             source_ids.append(src_id)
             source_mask.append(torch.ones(len(src_id), dtype=torch.long))
-=======
-            source_mask.append(torch.ones(len(src_id), dtype=torch.long))
-            source_ids.append(src_id)
->>>>>>> daeedd76
             source_length.append(len(src_id))
             target_text.append(sample["target_text"])
 
         batch["source_text"] = source_text
         batch["source_ids"] = _pad_sequence(source_ids, self.tokenizer.pad_token_id, source_padding_side)
         batch["source_mask"] = _pad_sequence(source_mask, 0, source_padding_side)
-<<<<<<< HEAD
-=======
-        batch["source_ids"] = _pad_sequence(
-            source_ids, self.tokenizer.pad_token_id, source_padding_side
-        )
-        batch["source_mask"] = _pad_sequence(source_mask, 0, source_padding_side)
->>>>>>> daeedd76
         batch["source_length"] = torch.tensor(source_length, dtype=torch.long)
         batch["target_text"] = target_text
 
@@ -189,11 +176,5 @@
                     ]) if self.is_casual_model else sample["target_ids"]
                 )
                 target_ids.append(tgt_id)
-<<<<<<< HEAD
             batch["target_ids"] = _pad_sequence(target_ids, -100, self.tokenizer.padding_side)
-=======
-            batch["target_ids"] = _pad_sequence(
-                target_ids, -100, self.tokenizer.padding_side
-            )
->>>>>>> daeedd76
         return batch