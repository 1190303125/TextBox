--- conflicted
+++ resolved
@@ -35,13 +35,8 @@
 
         # define layers and loss
         self.token_embedder = nn.Embedding(self.vocab_size, self.embedding_size, padding_idx=self.padding_token_idx)
-<<<<<<< HEAD
-        self.decoder = BasicRNNDecoder(self.embedding_size, self.hidden_size, self.vocab_size,
-                                       self.num_layers, self.rnn_type)
-=======
         self.decoder = BasicRNNDecoder(self.embedding_size, self.hidden_size, self.num_layers, self.rnn_type)
         self.vocab_linear = nn.Linear(self.hidden_size, self.vocab_size)
->>>>>>> 17c8e9be
         self.loss = nn.CrossEntropyLoss(ignore_index=self.padding_token_idx)
 
         # parameters initialization
@@ -75,16 +70,10 @@
         batch_size = input_text.size(0)
 
         initial_states = torch.zeros(self.num_layers, batch_size, self.hidden_size).to(self.device)
-<<<<<<< HEAD
-        decoder_input = self.token_embedder(input_text)
-        token_logits, hidden_states = self.decoder(initial_states, decoder_input)
-        # print("RNN", torch.cuda.memory_allocated(self.device))
-=======
         input_embeddings = self.token_embedder(input_text)
         outputs, hidden_states = self.decoder(initial_states, input_embeddings)
 
         token_logits = self.vocab_linear(outputs)
->>>>>>> 17c8e9be
         token_logits = token_logits.view(-1, token_logits.size(-1))
         target_text = target_text.contiguous().view(-1)
 
