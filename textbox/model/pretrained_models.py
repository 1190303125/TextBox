r"""
################################################
    Integration of casual models and encoder-decoder models in Transformers API

    Summary of Related Papers:
    gpt2: Language Models are Unsupervised Multitask Learners
    openai-gpt: Improving Language Understanding by Generative Pre-Training
    cpm: CPM: A Large-scale Generative Chinese Pre-trained Language Model
    ctrl: CTRL: A Conditional Transformer Language Model for Controllable Generation
    gpt_neo: The Pile: An 800GB Dataset of Diverse Text for Language Modeling

    t5: Exploring the Limits of Transfer Learning with a Unified Text-to-Text Transformer
    mt5: mT5: A massively multilingual pre-trained text-to-text transformer
    bart: BART: Denoising Sequence-to-Sequence Pre-training for Natural Language Generation, Translation, and Comprehension
    led: Longformer: The Long-Document Transformer
    mbart: Multilingual Denoising Pre-training for Neural Machine Translation
    bert2bert: Leveraging Pre-trained Checkpoints for Sequence Generation Tasks
    pegasus: PEGASUS: Pre-training with Extracted Gap-sentences for Abstractive Summarization
    blenderbot, blenderbot-small: Recipes for building an open-domain chatbot
    m2m_100: Beyond English-Centric Multilingual Machine Translation
    prophetnet: ProphetNet: Predicting Future N-gram for Sequence-to-Sequence Pre-training
"""

import torch
import torch.nn as nn
import warnings
import inspect
from .abstract_model import AbstractModel
from textbox import CLM_MODELS, SEQ2SEQ_MODELS

from transformers import AutoConfig, AutoModelForCausalLM, AutoModelForSeq2SeqLM, EncoderDecoderModel
from transformers.models.cpt.modeling_cpt import CPTForConditionalGeneration
# from transformers.models.unilm_v1.modeling import BertForPreTrainingLossMask
from textbox.model.unilm_v1.modeling import BertForPreTrainingLossMask
from ..utils.argument_list import efficient_kwargs_dict
'''
# Model for Causal LM mapping
("xlm", "XLMWithLMHeadModel"),
("xlm-roberta", "XLMRobertaForCausalLM"),
("xlnet", "XLNetLMHeadModel"),

# Model for Seq2Seq Causal LM mapping
("longt5", "LongT5ForConditionalGeneration"),
("marian", "MarianMTModel"),
("xlm-prophetnet", "XLMProphetNetForConditionalGeneration"),
'''


class Pretrained_Models(AbstractModel):

    def __init__(self, config, tokenizer):
        super(Pretrained_Models, self).__init__(config, tokenizer)
        self.source_max_length = config['src_len']
        self.target_max_length = config['tgt_len']

        # check model
        self.model_name = config['model_name']
        model_path = config['model_path']
        self.is_casual_model = bool(self.model_name in CLM_MODELS)
        self.is_seq2seq_model = bool(self.model_name in SEQ2SEQ_MODELS)

        # loading config
        config_path = config['config_path'] or model_path or None
        config_kwargs = config['config_kwargs'] or {}
<<<<<<< HEAD
        if self.model_name in ['unilm']:
            self.configuration = AutoConfig.from_pretrained(config_path, **config_kwargs)
        else:
=======
        if config_path is None:
            # No pretrained config. loading config from yaml
            model_type = config["model_type"]
            _name_or_path = config["_name_or_path"]
            params_list = (list(inspect.signature(AutoConfig.for_model(model_type).__init__).parameters.keys()))
            config_dict = {key: val for key, val in config.final_config_dict.items() if key in params_list}
            config_dict['model_type'] = model_type
            config_dict['_name_or_path'] = _name_or_path
            self.configuration = AutoConfig.for_model(**config_dict)
        else:
            # loading config from config_path
>>>>>>> 33814258
            self.configuration = AutoConfig.from_pretrained(config_path, **config_kwargs)
        if config['efficient_methods']:
            hard_efficient_methods = [
                m for m in ['prefix-tuning', 'p-tuning-v2', 'adapter', 'lora'] if m in config['efficient_methods']
            ]
            if hard_efficient_methods and self.model_name not in ['bart', 'gpt2', 't5']:
                raise NotImplementedError(
                    f'{self.model_name} does not currently support {hard_efficient_methods} method.'
                )
            self.configuration.efficient_methods = config['efficient_methods']
            efficient_kwargs = {}
            for method in config['efficient_methods']:
                efficient_kwargs.update(efficient_kwargs_dict[method])
            if config['efficient_kwargs']:
                efficient_kwargs.update(config['efficient_kwargs'])
            self.configuration.update(efficient_kwargs)

        self._init_params()

        # loading model
        if self.model_name == 'bert2bert':
            self.model = EncoderDecoderModel.from_encoder_decoder_pretrained(
                model_path, model_path, config=self.configuration
            )
        elif self.model_name == 'cpt':
            self.model = CPTForConditionalGeneration.from_pretrained(model_path, config=self.configuration)
        elif self.model_name == "unilm":
            self.model = BertForPreTrainingLossMask.from_pretrained(model_path, config=self.configuration)
        elif self.is_casual_model:
            self.configuration.is_decoder = True
            if model_path:
                self.model = AutoModelForCausalLM.from_pretrained(model_path, config=self.configuration)
            else:
                warnings.warn(f"Initialize {self.model_name} from scratch")
                self.model = AutoModelForCausalLM.from_config(self.configuration)
        else:
            if model_path:
                self.model = AutoModelForSeq2SeqLM.from_pretrained(model_path, config=self.configuration)
            else:
                warnings.warn(f"Initialize {self.model_name} from scratch")
                self.model = AutoModelForSeq2SeqLM.from_config(self.configuration)

        if self.model_name not in ['bert2bert']:
            print(type(self.model))
            self.model.resize_token_embeddings(len(self.tokenizer))
        else:
            self.model.config.decoder_start_token_id = self.tokenizer.cls_token_id
            self.model.config.pad_token_id = self.tokenizer.pad_token_id

        self.is_prompt_tuning = 'prompt-tuning' in config['efficient_methods']
        if self.is_prompt_tuning:
            self.prompt_length = self.model.config.prompt_length
            self.prompt_embedding = nn.Embedding(self.prompt_length, self.model.config.hidden_size)

        if config['efficient_methods'] and not config['efficient_unfreeze_model']:
            if hard_efficient_methods:
                self.model.set_efficient_tuning()
            elif 'bitfit' in config['efficient_methods']:
                for para in self.model.parameters():
                    if len(para.shape) > 1:
                        para.requires_grad_(False)
            elif 'prompt-tuning' in config['efficient_methods']:
                self.model.requires_grad_(False)

        self.label_smoothing = config['label_smoothing'] if config['label_smoothing'] else 0.

        # geneation settings
        self.generation_kwargs = {}
        self.generation_kwargs['max_length'] = self.target_max_length
        self.generation_kwargs[
            'decoder_start_token_id'
        ] = self.configuration.decoder_start_token_id if self.model_name != 'mbart' else self.tokenizer.lang_code_to_id[
            self.tokenizer.tgt_lang]
        self.generation_kwargs.update(config['generation_kwargs'] or {})

    def _init_params(self):
        r"""
        Casual models:
        cpm: [src, <sep>; tgt, <sep>]
        ctrl, openai-gpt: [src, </s>; tgt, </s>]
        gpt2, gpt_neo: [src, <|endoftext|>; tgt, <|endoftext|>]
        opt: [</s>, src, </s>; tgt, </s>]

        Encoder-decoder models:
        bart, led, mvp: [<s>, src, </s>], [<s>, tgt, </s>], decoder_start_token_id: </s>, forced_bos_token_id: <s>
        bert2bert: [[CLS], src, [SEP]], [tgt, [SEP]], decoder_start_token_id: [CLS]
        bigbird_pegasus: [src, </s>], [tgt, </s>], decoder_start_token_id: <s>
        blenderbot: [src, </s>], [tgt, </s>], decoder_start_token_id: <s>
        blenderbot-small: [src, __end__], [tgt, __end__], decoder_start_token_id: __start__
        m2m_100: [src_lang_id, src, </s>], [tgt_lang_id, tgt, </s>], decoder_start_token_id: </s>, forced_bos_token_id: tgt_lang_id
        mbart: [src, </s>, src_lang_id], [tgt, </s>, tgt_lang_id], decoder_start_token_id: tgt_lang_id
        pegasus: [src, </s>], [tgt, </s>], decoder_start_token_id: <pad>
        prophetnet: [src, [SEP]], [tgt, [SEP]], decoder_start_token_id: [SEP]
        t5, mt5: [src, </s>], [tgt, </s>], decoder_start_token_id: <pad>
        """
        # configuration needs to add pad token
        if self.model_name in ['ctrl', 'gpt2', 'gpt_neo', 'openai-gpt']:
            self.configuration.pad_token_id = self.tokenizer.eos_token_id

        # init `forced_bos_token_id` token
        if self.model_name in ['bart', 'led', 'mvp']:
            self.configuration.forced_bos_token_id = self.tokenizer.bos_token_id
        elif self.model_name == 'm2m_100':
            self.configuration.forced_bos_token_id = self.tokenizer.get_lang_id(self.config['tgt_lang'])

        # used in generate() for casual models
        if self.is_casual_model:
            self.configuration.eos_token_id = self.tokenizer.eos_token_id

        # special settings for cpm
        if self.model_name == 'cpm':
            import jieba
            import os
            jieba.dt.tmp_dir = "/tmp/jieba"
            os.makedirs(jieba.dt.tmp_dir, exist_ok=True)

    def _process_prompt_tuning_input(self, inputs, batch):
        input_ids = inputs['input_ids']
        inputs_embeds = self.model.get_input_embeddings()(input_ids)  # b, l, e
        prompt_embeds = self.prompt_embedding.weight.repeat(input_ids.size(0), 1, 1)  # b, pl, e
        inputs_embeds = torch.cat([prompt_embeds, inputs_embeds], dim=1)
        inputs['inputs_embeds'] = inputs_embeds
        del inputs['input_ids']
        mask = torch.ones(input_ids.size(0), self.prompt_length, dtype=torch.long).to(self.device)
        inputs['attention_mask'] = torch.cat([mask, inputs['attention_mask']], dim=1)
        if self.is_casual_model and 'labels' in inputs:
            labels = torch.full_like(mask, -100)
            inputs['labels'] = torch.cat([labels, inputs['labels']], dim=1)
        return inputs

    def forward(self, batch, epoch_idx=-1):
        inputs = {
            'input_ids': batch['source_ids'].to(self.device),
            'attention_mask': batch['source_mask'].to(self.device),
            'labels': batch['target_ids'].to(self.device)
        }
        if self.is_prompt_tuning:
            inputs = self._process_prompt_tuning_input(inputs, batch)
        outputs = self.model(**inputs)

        if self.label_smoothing:
            loss_fct = nn.CrossEntropyLoss(label_smoothing=self.label_smoothing)
            vocab_size = outputs.logits.size(-1)
            if self.is_casual_model:
                logits = outputs.logits[..., :-1, :].contiguous()
                labels = inputs['labels'][..., 1:].contiguous()
            else:
                logits = outputs.logits
                labels = inputs['labels']
            return loss_fct(logits.view(-1, vocab_size), labels.view(-1))
        else:
            return outputs.loss

    def generate(self, batch, eval_data, accelerator):
        inputs = {
            'input_ids': batch['source_ids'].to(self.device),
            'attention_mask': batch['source_mask'].to(self.device),
        }

        if self.is_prompt_tuning:
            inputs = self._process_prompt_tuning_input(inputs, batch)

        if self.is_casual_model:
            input_ids_len = inputs['input_ids'].shape[1] if 'input_ids' in inputs else inputs['inputs_embeds'].shape[1]
            self.generation_kwargs['max_length'] = self.target_max_length + input_ids_len

        # sample_outputs = self.model.generate(**inputs, **self.generation_kwargs)
        sample_outputs = accelerator.unwrap_model(self.model).generate(**inputs, **self.generation_kwargs)
        sample_outputs = accelerator.pad_across_processes(sample_outputs, dim=1, pad_index=self.tokenizer.pad_token_id)
        sample_outputs = accelerator.gather((sample_outputs))

        if self.is_casual_model:
            sample_outputs = sample_outputs[:, input_ids_len:]

        decode_kwargs = {'skip_special_tokens': True, 'clean_up_tokenization_spaces': False}
        generated_text = self.tokenizer.batch_decode(sample_outputs, **decode_kwargs)
        generated_text = [g.strip() or 'NULL' for g in generated_text]
        return generated_text<|MERGE_RESOLUTION|>--- conflicted
+++ resolved
@@ -62,11 +62,6 @@
         # loading config
         config_path = config['config_path'] or model_path or None
         config_kwargs = config['config_kwargs'] or {}
-<<<<<<< HEAD
-        if self.model_name in ['unilm']:
-            self.configuration = AutoConfig.from_pretrained(config_path, **config_kwargs)
-        else:
-=======
         if config_path is None:
             # No pretrained config. loading config from yaml
             model_type = config["model_type"]
@@ -78,7 +73,6 @@
             self.configuration = AutoConfig.for_model(**config_dict)
         else:
             # loading config from config_path
->>>>>>> 33814258
             self.configuration = AutoConfig.from_pretrained(config_path, **config_kwargs)
         if config['efficient_methods']:
             hard_efficient_methods = [
@@ -122,7 +116,6 @@
                 self.model = AutoModelForSeq2SeqLM.from_config(self.configuration)
 
         if self.model_name not in ['bert2bert']:
-            print(type(self.model))
             self.model.resize_token_embeddings(len(self.tokenizer))
         else:
             self.model.config.decoder_start_token_id = self.tokenizer.cls_token_id
