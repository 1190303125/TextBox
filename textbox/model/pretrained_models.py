--- conflicted
+++ resolved
@@ -116,12 +116,7 @@
                 warnings.warn(f"Initialize {self.model_name} from scratch")
                 self.model = AutoModelForSeq2SeqLM.from_config(self.configuration)
 
-<<<<<<< HEAD
-        # if self.model_name != 'bert2bert':
-        if self.model_name not in ['bert2bert', 'xlm-roberta']:
-=======
-        if self.model_name not in ['bert2bert', 'unilm']:
->>>>>>> 2f1f240e
+        if self.model_name not in ['bert2bert', 'unilm', 'xlm-roberta']:
             self.model.resize_token_embeddings(len(self.tokenizer))
         elif self.model_name not in ['unilm']:
             self.model.config.decoder_start_token_id = self.tokenizer.cls_token_id
@@ -161,15 +156,12 @@
         pegasus, pegasus_x: [src, </s>], [tgt, </s>], decoder_start_token_id: <pad>
         prophetnet: [src, [SEP]], [tgt, [SEP]], decoder_start_token_id: [SEP]
         t5, mt5: [src, </s>], [tgt, </s>], decoder_start_token_id: <pad>
-<<<<<<< HEAD
         LongT5: [src, </s>], [tgt, </s>], decoder_start_token_id: <pad>
         marian: [src, </s>], [tgt, </s>], decoder_start_token_id: </s>
         xlm-roberta: [<s>, src, </s>; </s>, tgt, </s>], decoder_start_token_id: </s>
         xlm-prophetnet: [src, [SEP]], [tgt, [SEP]], decoder_start_token_id: [SEP]
         nllb: [src_lang_id, src, </s>], [tgt_lang_id, tgt, </s>], decoder_start_token_id: </s>
-=======
         unilm : [[CLS], src, [SEP]], [tgt, [SEP], decoder_start_token_id: [SEP]
->>>>>>> 2f1f240e
         """
         # configuration needs to add pad token
         if self.model_name in ['ctrl', 'gpt2', 'gpt_neo', 'openai-gpt']:
