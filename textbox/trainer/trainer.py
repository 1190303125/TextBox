# @Time   : 2020/11/14
# @Author : Junyi Li, Gaole He
# @Email  : lijunyi@ruc.edu.cn

# UPDATE:
# @Time   : 2020/12/2, 2020/11/27, 2020/12/3, 2020/12/15
# @Author : Jinhao Jiang, Xiaoxuan Hu, Tianyi Tang, Jinhao Jiang
# @Email  : jiangjinhao@std.uestc.edu.cn, huxiaoxuan@ruc.edu.cn, steventang@ruc.edu.cn, jiangjinhao@std.uestc.edu.cn

r"""
textbox.trainer.trainer
################################
"""

import os
import itertools
import torch
import torch.optim as optim
import numpy as np
import matplotlib.pyplot as plt
import copy

from torch.utils.data import DataLoader
from time import time
from logging import getLogger

from textbox.module.Optimizer.optim import ScheduledOptim
from textbox.evaluator import NgramEvaluator, TranslationEvaluator, SummarizationEvaluator
from textbox.utils import ensure_dir, get_local_time, early_stopping, calculate_valid_score, dict2str, \
    DataLoaderType, EvaluatorType


class AbstractTrainer(object):
    r"""Trainer Class is used to manage the training and evaluation processes of recommender system models.
    AbstractTrainer is an abstract class in which the fit() and evaluate() method should be implemented according
    to different training and evaluation strategies.
    """

    def __init__(self, config, model):
        self.config = config
        self.model = model

    def fit(self, train_data):
        r"""Train the model based on the train data.

        """

        raise NotImplementedError('Method [next] should be implemented.')

    def evaluate(self, eval_data):
        r"""Evaluate the model based on the eval data.

        """

        raise NotImplementedError('Method [next] should be implemented.')


class Trainer(AbstractTrainer):
    r"""The basic Trainer for basic training and evaluation strategies in recommender systems. This class defines common
    functions for training and evaluation processes of most recommender system models, including fit(), evalute(),
    resume_checkpoint() and some other features helpful for model training and evaluation.

    Generally speaking, this class can serve most recommender system models, If the training process of the model is to
    simply optimize a single loss without involving any complex training strategies, such as adversarial learning,
    pre-training and so on.

    Initializing the Trainer needs two parameters: `config` and `model`. `config` records the parameters information
    for controlling training and evaluation, such as `learning_rate`, `epochs`, `eval_step` and so on.
    More information can be found in [placeholder]. `model` is the instantiated object of a Model Class.

    """

    def __init__(self, config, model):
        super(Trainer, self).__init__(config, model)

        self.logger = getLogger()
        self.learner = config['learner']
        self.learning_rate = config['learning_rate']
        self.epochs = config['epochs']
        self.eval_step = min(config['eval_step'], self.epochs)
        self.stopping_step = config['stopping_step']
        self.valid_metric = config['valid_metric'].lower()
        self.valid_metric_bigger = config['valid_metric_bigger']
        self.test_batch_size = config['eval_batch_size']
        self.device = config['device']
        self.embedding_size = config['embedding_size']
        self.warmup_steps = config['warmup_steps']
        self.checkpoint_dir = config['checkpoint_dir']
        ensure_dir(self.checkpoint_dir)
        saved_model_file = '{}-{}.pth'.format(self.config['model'], get_local_time())
        self.saved_model_file = os.path.join(self.checkpoint_dir, saved_model_file)

        self.generated_text_dir = config['generated_text_dir']
        ensure_dir(self.generated_text_dir)
        saved_text_file = '{}-{}.txt'.format(self.config['model'], get_local_time())
        self.saved_text_file = os.path.join(self.generated_text_dir, saved_text_file)

        self.start_epoch = 0
        self.cur_step = 0
        self.best_valid_score = 100000000
        self.best_valid_result = None
        self.train_loss_dict = dict()
        self.optimizer = self._build_optimizer()
        self.task_type = config['task_type'].lower()
        if self.task_type == "translation":
            self.evaluator = TranslationEvaluator(config)
        elif self.task_type == "summarization":
            self.evaluator = SummarizationEvaluator(config)
        else:
            self.evaluator = NgramEvaluator(config)
        # self.eval_type = config['eval_type']
        # if self.eval_type == EvaluatorType.INDIVIDUAL:
        #     self.evaluator = LossEvaluator(config)
        # else:
        #     self.evaluator = TopKEvaluator(config)

        self.item_tensor = None
        self.tot_item_num = None
        self.iid_field = config['ITEM_ID_FIELD']

    def _build_optimizer(self):
        r"""Init the Optimizer

        Returns:
            torch.optim: the optimizer
        """
        if self.learner.lower() == 'adam':
            optimizer = optim.Adam(self.model.parameters(), lr=self.learning_rate)
        elif self.learner.lower() == 'sgd':
            optimizer = optim.SGD(self.model.parameters(), lr=self.learning_rate)
        elif self.learner.lower() == 'adagrad':
            optimizer = optim.Adagrad(self.model.parameters(), lr=self.learning_rate)
        elif self.learner.lower() == 'rmsprop':
            optimizer = optim.RMSprop(self.model.parameters(), lr=self.learning_rate)
        elif self.learner.lower() == 'schedule':
            optimizer = ScheduledOptim(optim.Adam(self.model.parameters(), betas=(0.9, 0.98), eps=1e-09),
                                       self.learning_rate, self.embedding_size, self.warmup_steps)
        else:
            self.logger.warning('Received unrecognized optimizer, set default Adam optimizer')
            optimizer = optim.Adam(self.model.parameters(), lr=self.learning_rate)
        return optimizer

    def _train_epoch(self, train_data, epoch_idx):
        r"""Train the model in an epoch

        Args:
            train_data (DataLoader): the train data
            epoch_idx (int): the current epoch id

        Returns:
            float/tuple: The sum of loss returned by all batches in this epoch. If the loss in each batch contains
            multiple parts and the model return these multiple parts loss instead of the sum of loss, It will return a
            tuple which includes the sum of loss in each part.
        """
        self.model.train()
        total_loss = None
        for batch_idx, data in enumerate(train_data):
            # interaction = interaction.to(self.device)
            self.optimizer.zero_grad()
            losses = self.model.calculate_loss(data, epoch_idx=epoch_idx)
            if isinstance(losses, tuple):
                loss = sum(losses)
                loss_tuple = tuple(per_loss.item() for per_loss in losses)
                total_loss = loss_tuple if total_loss is None else tuple(map(sum, zip(total_loss, loss_tuple)))
            else:
                loss = losses
                total_loss = losses.item() if total_loss is None else total_loss + losses.item()
            self._check_nan(loss)
            loss.backward()
            self.optimizer.step()
        train_loss = total_loss / len(train_data)
        return train_loss

    def _valid_epoch(self, valid_data):
        r"""Valid the model with valid data

        Args:
            valid_data (DataLoader): the valid data

        Returns:
            float: valid score
            dict: valid result
        """
        self.model.eval()
        total_loss = None
        for batch_idx, data in enumerate(valid_data):
            # interaction = interaction.to(self.device)
            # self.optimizer.zero_grad()
            losses = self.model.calculate_loss(data)
            if isinstance(losses, tuple):
                loss = sum(losses)
                loss_tuple = tuple(per_loss.item() for per_loss in losses)
                total_loss = loss_tuple if total_loss is None else tuple(map(sum, zip(total_loss, loss_tuple)))
            else:
                loss = losses
                total_loss = losses.item() if total_loss is None else total_loss + losses.item()
            self._check_nan(loss)
        # self.optimizer.zero_grad()
        valid_loss = total_loss / len(valid_data)
        ppl = np.exp(valid_loss)
        return valid_loss, ppl

    def _save_checkpoint(self, epoch):
        r"""Store the model parameters information and training information.

        Args:
            epoch (int): the current epoch id

        """
        state = {
            'config': self.config,
            'epoch': epoch,
            'cur_step': self.cur_step,
            'best_valid_score': self.best_valid_score,
            'state_dict': self.model.state_dict(),
            'optimizer': self.optimizer.state_dict(),
        }
        torch.save(state, self.saved_model_file)

    def _save_generated_text(self, generated_corpus):
        r"""Store the generated text by our model.

        Args:
            corpus (list of string list):
        """
        with open(self.saved_text_file, 'w') as fin:
            for tokens in generated_corpus:
                fin.write(' '.join(tokens) + '\n')

    def resume_checkpoint(self, resume_file):
        r"""Load the model parameters information and training information.

        Args:
            resume_file (file): the checkpoint file

        """
        resume_file = str(resume_file)
        checkpoint = torch.load(resume_file)
        self.start_epoch = checkpoint['epoch'] + 1
        self.cur_step = checkpoint['cur_step']
        self.best_valid_score = checkpoint['best_valid_score']

        # load architecture params from checkpoint
        if checkpoint['config']['model'].lower() != self.config['model'].lower():
            self.logger.warning('Architecture configuration given in config file is different from that of checkpoint. '
                                'This may yield an exception while state_dict is being loaded.')
        self.model.load_state_dict(checkpoint['state_dict'])

        # load optimizer state from checkpoint only when optimizer type is not changed
        self.optimizer.load_state_dict(checkpoint['optimizer'])
        message_output = 'Checkpoint loaded. Resume training from epoch {}'.format(self.start_epoch)
        self.logger.info(message_output)

    def _check_nan(self, loss):
        if torch.isnan(loss):
            raise ValueError('Training loss is nan')

    def _generate_train_loss_output(self, epoch_idx, s_time, e_time, losses, train_info=""):
        train_loss_output = "epoch %d %straining [time: %.2fs, " % (epoch_idx, train_info, e_time - s_time)
        if isinstance(losses, tuple):
            for idx, loss in enumerate(losses):
                train_loss_output += 'train_loss%d: %.4f, ' % (idx + 1, loss)
            train_loss_output = train_loss_output[:-2]
        else:
            train_loss_output += "train loss: %.4f" % losses
        return train_loss_output + ']'

    def fit(self, train_data, valid_data=None, verbose=True, saved=True):
        r"""Train the model based on the train data and the valid data.

        Args:
            train_data (DataLoader): the train data
            valid_data (DataLoader, optional): the valid data, default: None.
                                               If it's None, the early_stopping is invalid.
            verbose (bool, optional): whether to write training and evaluation information to logger, default: True
            saved (bool, optional): whether to save the model parameters, default: True

        Returns:
             (float, dict): best valid score and best valid result. If valid_data is None, it returns (-1, None)
        """
        # if hasattr(self.model, 'train_preparation'):
        #     self.model.train_preparation(train_data=train_data, valid_data=valid_data)
        for epoch_idx in range(self.start_epoch, self.epochs):
            # train
            training_start_time = time()
            train_loss = self._train_epoch(train_data, epoch_idx)
            self.train_loss_dict[epoch_idx] = sum(train_loss) if isinstance(train_loss, tuple) else train_loss
            training_end_time = time()
            self._save_checkpoint(epoch_idx)
            train_loss_output = \
                self._generate_train_loss_output(epoch_idx, training_start_time, training_end_time, train_loss)
            if verbose:
                self.logger.info(train_loss_output)

            # eval
            if self.eval_step <= 0 or not valid_data:
                if saved:
                    self._save_checkpoint(epoch_idx)
                    update_output = 'Saving current: %s' % self.saved_model_file
                    if verbose:
                        self.logger.info(update_output)
                continue
            if (epoch_idx + 1) % self.eval_step == 0:
                valid_start_time = time()
                with torch.no_grad():
                    valid_score, valid_result = self._valid_epoch(valid_data)
                # valid_loss, ppl
                self.best_valid_score, self.cur_step, stop_flag, update_flag = early_stopping(
                    valid_score, self.best_valid_score, self.cur_step,
                    max_step=self.stopping_step, bigger=False)
                # better model are supposed to provide smaller perplexity and loss
                valid_end_time = time()
                valid_score_output = "epoch %d evaluating [time: %.2fs, valid_loss: %f]" % \
                                     (epoch_idx, valid_end_time - valid_start_time, valid_score)
                valid_result_output = 'valid ppl: {}'.format(valid_result)
                if verbose:
                    self.logger.info(valid_score_output)
                    self.logger.info(valid_result_output)
                if update_flag:
                    if saved:
                        self._save_checkpoint(epoch_idx)
                        update_output = 'Saving current best: %s' % self.saved_model_file
                        if verbose:
                            self.logger.info(update_output)
                    self.best_valid_result = valid_result

                if stop_flag:
                    stop_output = 'Finished training, best eval result in epoch %d' % \
                                  (epoch_idx - self.cur_step * self.eval_step)
                    if verbose:
                        self.logger.info(stop_output)
                    break
        return self.best_valid_score, self.best_valid_result

    def _evaluate_nll_test(self, eval_data):
        r"""Calculate the negative log-likelihood of the eval_data.

        Args:
            eval_data (DataLoader): the eval data.

        Returns:
            Float: NLL_test of the eval data.
        """

        total_loss = 0
        for epoch_idx, eval_batch in enumerate(eval_data):
            nll_test = self.model.calculate_nll_test(eval_batch, epoch_idx)
            total_loss += float(nll_test)
        return total_loss / len(eval_data)

    @torch.no_grad()
    def evaluate(self, eval_data, load_best_model=True, model_file=None):
        r"""Evaluate the model based on the eval data.

        Args:
            eval_data (DataLoader): the eval data
            load_best_model (bool, optional): whether load the best model in the training process, default: True.
                                              It should be set True, if users want to test the model after training.
            model_file (str, optional): the saved model file, default: None. If users want to test the previously
                                        trained model file, they can set this parameter.

        Returns:
            dict: eval result, key is the eval metric and value in the corresponding metric value
        """
        if load_best_model:
            if model_file:
                checkpoint_file = model_file
            else:
                checkpoint_file = self.saved_model_file
            checkpoint = torch.load(checkpoint_file)
            self.model.load_state_dict(checkpoint['state_dict'])
            message_output = 'Loading model structure and parameters from {}'.format(checkpoint_file)
            self.logger.info(message_output)

        self.model.eval()
        with torch.no_grad():
            generate_corpus = self.model.generate(eval_data)
        self._save_generated_text(generate_corpus)
        reference_corpus = eval_data.get_reference()
        result = self.evaluator.evaluate(generate_corpus, reference_corpus)
        result['nll_test'] = self._evaluate_nll_test(eval_data)

        return result

    def plot_train_loss(self, show=True, save_path=None):
        r"""Plot the train loss in each epoch

        Args:
            show (bool, optional): whether to show this figure, default: True
            save_path (str, optional): the data path to save the figure, default: None.
                                       If it's None, it will not be saved.
        """
        epochs = list(self.train_loss_dict.keys())
        epochs.sort()
        values = [float(self.train_loss_dict[epoch]) for epoch in epochs]
        plt.plot(epochs, values)
        plt.xticks(epochs)
        plt.xlabel('Epoch')
        plt.ylabel('Loss')
        if show:
            plt.show()
        if save_path:
            plt.savefig(save_path)


class UnconditionalTrainer(Trainer):
    r"""UnconditionalTrainer is designed for RNN, which is a typical unconditional generator.
    """

    def __init__(self, config, model):
        super(UnconditionalTrainer, self).__init__(config, model)


class GANTrainer(Trainer):
    r"""GANTrainer is designed for GAN, which is a generative adversarial net method.
    """

    def __init__(self, config, model):
        super(GANTrainer, self).__init__(config, model)

        self.optimizer = None
        self.g_optimizer = self._build_module_optimizer(self.model.generator)
        self.d_optimizer = self._build_module_optimizer(self.model.discriminator)

        self.grad_clip = config['grad_clip']
        self.g_pretraining_epochs = config['g_pretraining_epochs']
        self.d_pretraining_epochs = config['d_pretraining_epochs']
        self.d_sample_num = config['d_sample_num']
        self.d_sample_training_epochs = config['d_sample_training_epochs']
        self.adversarail_training_epochs = config['adversarail_training_epochs']
        self.adversarail_d_epochs = config['adversarail_d_epochs']

        self.g_pretraining_loss_dict = dict()
        self.d_pretraining_loss_dict = dict()
        self.max_length = config['max_seq_length'] + 2
        self.pad_idx = model.pad_idx

    def _build_module_optimizer(self, module):
        r"""Init the Module Optimizer

        Args:
            module (torch.nn.Mudule): Mudule class of torch.nn needed optimizer

        Returns:
            torch.optim: the optimizer
        """
        if self.learner.lower() == 'adam':
            optimizer = optim.Adam(module.parameters(), lr=self.learning_rate)
        elif self.learner.lower() == 'sgd':
            optimizer = optim.SGD(module.parameters(), lr=self.learning_rate)
        elif self.learner.lower() == 'adagrad':
            optimizer = optim.Adagrad(module.parameters(), lr=self.learning_rate)
        elif self.learner.lower() == 'rmsprop':
            optimizer = optim.RMSprop(module.parameters(), lr=self.learning_rate)
        else:
            self.logger.warning('Received unrecognized optimizer, set default Adam optimizer')
            optimizer = optim.Adam(module.parameters(), lr=self.learning_rate)

        return optimizer

    def _optimize_step(self, losses, total_loss, model, opt):
        r"""The opt uses the cliped losses to conduct an optimize step to optimize model
        and sum up losses to the total_loss.

        Args:
            losses (torch.Tensor or tuple): The loss to be backward.
            total_loss (Float): Total loss in an epoch.
            model (torch.nn.Mudule): The model to be optimized.
            opt (torch.optim): The optimizer of the model.

        Returns:
            torch.Tensor or tuple: Total loss in an epoch, shape: [].
        """
        if isinstance(losses, tuple):
            loss = sum(losses)
            loss_tuple = tuple(per_loss.item() for per_loss in losses)
            total_loss = loss_tuple if total_loss is None else tuple(map(sum, zip(total_loss, loss_tuple)))
        else:
            loss = losses
            total_loss = losses.item() if total_loss is None else total_loss + losses.item()
        self._check_nan(loss)

        opt.zero_grad()
        loss.backward()
        torch.nn.utils.clip_grad_norm_(model.parameters(), self.grad_clip)
        opt.step()
        return total_loss

<<<<<<< HEAD
=======
    def _optimize_multi_step(self, losses, model, opts):
        r"""Each opt from opts conducts an optimize step using respective loss from losses.

        Args:
            losses (tuple): The tuple of losses to be backward.
            model (torch.nn.Mudule): The model to be optimized.
            opts (tuple): The tuple of optimizers of the model.
        """
        for i, (opt, loss) in enumerate(zip(opts, losses)):
            opt.zero_grad()
            loss.backward(retain_graph=True if i < len(opts) - 1 else False)
            opt.step()

>>>>>>> b4723541
    def _save_checkpoint(self, epoch):
        state = {
            'config': self.config,
            'epoch': epoch,
            'cur_step': self.cur_step,
            'best_valid_score': self.best_valid_score,
            'state_dict': self.model.state_dict()
        }
        torch.save(state, self.saved_model_file)

    def _add_pad(self, data):
        r"""Pad the data to the max length of corpus.

        Args:
            data (torch.Tensor): The data to be padded, shape: [batch_size, max_batch_length].

        Returns:
            torch.Tensor: The padded data, shape: [batch_size, max_seq_length].
        """
        batch_size = data.shape[0]
        padded_data = torch.full((batch_size, self.max_length), self.pad_idx, dtype=torch.long, device=self.device)
        padded_data[:, : data.shape[1]] = data
        return padded_data

    def _get_real_data(self, train_data):
        r"""Get the target text index of the corpus train_datas.

        Args:
            train_data (DataLoader): the train data.

        Returns:
            torch.Tensor: The target text index, shape: [batch_size, max_batch_length].
        """
        real_datas = []
        for corpus in train_data:
            real_data = corpus['target_idx']
            real_data = self._add_pad(real_data)
            real_datas.append(real_data)

        real_datas = torch.cat(real_datas, dim=0)
        return real_datas

    def _g_train_epoch(self, train_data, epoch_idx):
        r"""Train the generator module in an epoch
        Args:
            train_data (DataLoader): the train data
            epoch_idx (int): the current epoch id
        Returns:
            float/tuple: The sum of loss returned by all batches in this epoch. If the loss in each batch contains
            multiple parts and the model return these multiple parts loss instead of the sum of loss, It will return a
            tuple which includes the sum of loss in each part.
        """
        self.model.generator.train()
        total_loss = None

        for batch_idx, data in enumerate(train_data):
            # interaction = interaction.to(self.device)
            losses = self.model.calculate_g_train_loss(data, epoch_idx=epoch_idx)
            total_loss = self._optimize_step(losses, total_loss, self.model.generator, self.g_optimizer)
        total_loss = [l / len(train_data) for l in total_loss] if isinstance(total_loss, tuple) else total_loss / len(
            train_data)
        total_loss = tuple(total_loss) if isinstance(total_loss, list) else total_loss
        return total_loss

    def _d_train_epoch(self, train_data, epoch_idx):
        r"""Train the discriminator module in an epoch

        Args:
            train_data (DataLoader): the train data
            epoch_idx (int): the current epoch id

        Returns:
            float/tuple: The sum of loss returned by all batches in this epoch. If the loss in each batch contains
            multiple parts and the model return these multiple parts loss instead of the sum of loss, It will return a
            tuple which includes the sum of loss in each part.
        """
        self.model.discriminator.train()
        total_loss = None
        real_data = self._get_real_data(train_data)
        real_dataloader = DataLoader(real_data, batch_size=self.model.batch_size, shuffle=True, drop_last=True)
        fake_data = self.model.sample(self.d_sample_num)
        fake_dataloader = DataLoader(fake_data, batch_size=self.model.batch_size, shuffle=True, drop_last=True)

        for _ in range(self.d_sample_training_epochs):  # d_epoch
            for real_data, fake_data in zip(real_dataloader, fake_dataloader):
                losses = self.model.calculate_d_train_loss(real_data, fake_data, epoch_idx=epoch_idx)
                total_loss = self._optimize_step(losses, total_loss, self.model.discriminator, self.d_optimizer)

        return total_loss / min(len(real_dataloader), len(fake_dataloader)) / self.d_sample_training_epochs

    def _adversarial_train_epoch(self, train_data, epoch_idx):
        r"""Adversarial training in an epoch

        Args:
            train_data (DataLoader): the train data
            epoch_idx (int): the current epoch id

        Returns:
            float/tuple: The sum of loss returned by all batches in this epoch. If the loss in each batch contains
            multiple parts and the model return these multiple parts loss instead of the sum of loss, It will return a
            tuple which includes the sum of loss in each part.
        """
        self.model.generator.train()
        total_loss = None
        losses = self.model.calculate_g_adversarial_loss(epoch_idx=epoch_idx)
        total_loss = self._optimize_step(losses, total_loss, self.model.generator, self.g_optimizer)

        for epoch_idx in range(self.adversarail_d_epochs):
            self._d_train_epoch(train_data, epoch_idx=epoch_idx)

        return total_loss

    def fit(self, train_data, valid_data=None, verbose=True, saved=True):
        # generator pretraining
        if verbose:
            self.logger.info("Start generator pretraining...")
        for epoch_idx in range(self.g_pretraining_epochs):
            training_start_time = time()
            train_loss = self._g_train_epoch(train_data, epoch_idx)
            self.g_pretraining_loss_dict[epoch_idx] = sum(train_loss) if isinstance(train_loss, tuple) else train_loss
            training_end_time = time()
            train_loss_output = \
                self._generate_train_loss_output(epoch_idx, training_start_time, training_end_time, train_loss,
                                                 "generator pre")
            if verbose:
                self.logger.info(train_loss_output)
        if verbose:
            self.logger.info("End generator pretraining...")

        # discriminator pretraining
        if verbose:
            self.logger.info("Start discriminator pretraining...")
        for epoch_idx in range(self.d_pretraining_epochs):
            training_start_time = time()
            train_loss = self._d_train_epoch(train_data, epoch_idx)
            self.d_pretraining_loss_dict[epoch_idx] = sum(train_loss) if isinstance(train_loss, tuple) else train_loss
            training_end_time = time()
            train_loss_output = \
                self._generate_train_loss_output(epoch_idx, training_start_time, training_end_time, train_loss,
                                                 "discriminator pre")
            if verbose:
                self.logger.info(train_loss_output)
        if verbose:
            self.logger.info("End discriminator pretraining...")

        # adversarial training
        if verbose:
            self.logger.info("Start adversarial training...")
        for epoch_idx in range(self.adversarail_training_epochs):
            training_start_time = time()
            train_loss = self._adversarial_train_epoch(train_data, epoch_idx)
            self.train_loss_dict[epoch_idx] = sum(train_loss) if isinstance(train_loss, tuple) else train_loss
            training_end_time = time()
            train_loss_output = \
                self._generate_train_loss_output(epoch_idx, training_start_time, training_end_time, train_loss)
            if verbose:
                self.logger.info(train_loss_output)
        if verbose:
            self.logger.info("End adversarial pretraining...")

        self._save_checkpoint(self.adversarail_training_epochs)
        return -1, None


class TextGANTrainer(GANTrainer):
    r"""TextGANTrainer is designed for TextGAN.
    """

    def __init__(self, config, model):
        super(TextGANTrainer, self).__init__(config, model)
        self.adversarail_g_epochs = config['adversarail_g_epochs']

    def _d_train_epoch(self, train_data, epoch_idx):
        self.model.discriminator.train()
        total_loss = None
        real_data = self._get_real_data(train_data)
        real_dataloader = DataLoader(real_data, batch_size=self.model.batch_size, shuffle=True, drop_last=True)

        for _ in range(self.d_sample_training_epochs):
            for idx, real_data in enumerate(real_dataloader):
                fake_data, z = self.model.sample()
                losses = self.model.calculate_d_train_loss(real_data, fake_data, z, epoch_idx=epoch_idx)
                total_loss = self._optimize_step(losses, total_loss, self.model.discriminator, self.d_optimizer)
                if (idx * self.model.batch_size >= self.d_sample_num):
                    break

        return total_loss / min(len(real_dataloader), self.d_sample_num // self.model.batch_size) / self.d_sample_training_epochs

    def _adversarial_train_epoch(self, train_data, epoch_idx):
        self.model.generator.train()
        total_loss = None
        real_data = self._get_real_data(train_data)
        real_dataloader = DataLoader(real_data, batch_size=self.model.batch_size, shuffle=True, drop_last=True)

        for idx, real_data in enumerate(real_dataloader):
            if (idx == self.adversarail_g_epochs):
                break
            losses = self.model.calculate_g_adversarial_loss(real_data, epoch_idx=epoch_idx)
            total_loss = self._optimize_step(losses, total_loss, self.model.generator, self.g_optimizer)

        for epoch_idx in range(self.adversarail_d_epochs):
            self._d_train_epoch(train_data, epoch_idx=epoch_idx)

        return total_loss / min(len(real_dataloader), self.adversarail_g_epochs)


class RankGANTrainer(GANTrainer):
    r"""RankGANTrainer is designed for RankGAN.
    """

    def __init__(self, config, model):
        super(RankGANTrainer, self).__init__(config, model)

    def _d_train_epoch(self, train_data, epoch_idx):
        r"""Train the discriminator module in an epoch

        Args:
            train_data (DataLoader): the train data
            epoch_idx (int): the current epoch id

        Returns:
            float/tuple: The sum of loss returned by all batches in this epoch. If the loss in each batch contains
            multiple parts and the model return these multiple parts loss instead of the sum of loss, It will return a
            tuple which includes the sum of loss in each part.
        """
        self.model.discriminator.train()
        total_loss = None
        real_data = self._get_real_data(train_data)
        real_dataloader = DataLoader(real_data, batch_size=self.model.batch_size, shuffle=True, drop_last=True)
        fake_data = self.model.sample(self.d_sample_num)
        fake_dataloader = DataLoader(fake_data, batch_size=self.model.batch_size, shuffle=True, drop_last=True)

        ref_index = np.random.randint(0, real_data.shape[0], size=self.model.ref_size)
        ref_data = real_data[ref_index]  # ref_size * l

        for _ in range(self.d_sample_training_epochs):
            for real_data, fake_data in zip(real_dataloader, fake_dataloader):
                losses = self.model.calculate_d_train_loss(real_data, fake_data, ref_data, epoch_idx=epoch_idx)
                total_loss = self._optimize_step(losses, total_loss, self.model.discriminator, self.d_optimizer)

        return total_loss / min(len(real_dataloader), len(fake_dataloader)) / self.d_sample_training_epochs

    def _adversarial_train_epoch(self, train_data, epoch_idx):
        r"""Adversarial training in an epoch

        Args:
            train_data (DataLoader): the train data
            epoch_idx (int): the current epoch id

        Returns:
            float/tuple: The sum of loss returned by all batches in this epoch. If the loss in each batch contains
            multiple parts and the model return these multiple parts loss instead of the sum of loss, It will return a
            tuple which includes the sum of loss in each part.
        """
        self.model.generator.train()
        total_loss = None
        real_data = self._get_real_data(train_data)
        ref_index = np.random.randint(0, real_data.shape[0], size=self.model.ref_size)
        ref_data = real_data[ref_index]  # ref_size * l

        losses = self.model.calculate_g_adversarial_loss(ref_data, epoch_idx=epoch_idx)
        total_loss = self._optimize_step(losses, total_loss, self.model.generator, self.g_optimizer)

        d_loss = 0
        for epoch_idx in range(self.adversarail_d_epochs):
            d_loss += self._d_train_epoch(train_data, epoch_idx=epoch_idx)
        d_loss = d_loss / self.adversarail_d_epochs

        # d_output = "d_loss: %f" % (d_loss)
        # self.logger.info(d_output)
        return total_loss


class ConditionalTrainer(Trainer):
    r"""TranslationTrainer is designed for seq2seq testing, which is a typically used setting.
    """

    def __init__(self, config, model):
        super(ConditionalTrainer, self).__init__(config, model)

    @torch.no_grad()
    def evaluate(self, eval_data, load_best_model=True, model_file=None):
        r"""Evaluate the model based on the eval data.

        Args:
            eval_data (DataLoader): the eval data
            load_best_model (bool, optional): whether load the best model in the training process, default: True.
                                              It should be set True, if users want to test the model after training.
            model_file (str, optional): the saved model file, default: None. If users want to test the previously
                                        trained model file, they can set this parameter.

        Returns:
            dict: eval result, key is the eval metric and value in the corresponding metric value
        """
        if load_best_model:
            if model_file:
                checkpoint_file = model_file
            else:
                checkpoint_file = self.saved_model_file
            checkpoint = torch.load(checkpoint_file)
            self.model.load_state_dict(checkpoint['state_dict'])
            message_output = 'Loading model structure and parameters from {}'.format(checkpoint_file)
            self.logger.info(message_output)

        self.model.eval()
        generate_corpus = self.model.generate(eval_data)
        self._save_generated_text(generate_corpus)
        reference_corpus = eval_data.get_reference()
        result = self.evaluator.evaluate(generate_corpus, reference_corpus)

        return result


class MaskGANTrainer(GANTrainer):
    r""" Trainer specifically designed for MaskGAN training process.

    """

    def __init__(self, config, model):
        super(MaskGANTrainer, self).__init__(config, model)
        self.adversarail_c_epochs = config['adversarail_c_epochs']  # !!

    def _optimize_step(self, losses, total_loss, model, opt, retain_graph=False):
        if isinstance(losses, tuple):
            loss = sum(losses)
            loss_tuple = tuple(per_loss.item() for per_loss in losses)
            total_loss = loss_tuple if total_loss is None else tuple(map(sum, zip(total_loss, loss_tuple)))
        else:
            loss = losses
            total_loss = losses.item() if total_loss is None else total_loss + losses.item()
        self._check_nan(loss)

        opt.zero_grad()
        loss.backward(retain_graph=retain_graph)
        torch.nn.utils.clip_grad_norm_(model.parameters(), self.grad_clip)
        opt.step()
        return total_loss

    def _g_train_epoch(self, train_data, epoch_idx):
        r"""Train the generator module in an epoch

        Args:
            train_data (DataLoader): the train data
            epoch_idx (int): the current epoch id

        Returns:
            float/tuple: The sum of loss returned by all batches in this epoch. If the loss in each batch contains
            multiple parts and the model return these multiple parts loss instead of the sum of loss, It will return a
            tuple which includes the sum of loss in each part.
        """
        self.model.generator.train()
        total_loss = None

        for batch_idx, data in enumerate(train_data):
            losses = self.model.calculate_g_train_loss(data, is_advtrain=False, epoch_idx=epoch_idx)
            total_loss = self._optimize_step(losses, total_loss, self.model.generator, self.g_optimizer)
        total_loss = total_loss / len(train_data)
        return total_loss

    def _d_train_epoch(self, train_data, epoch_idx):
        r"""Train the discriminator module in an epoch

        Args:
            train_data (DataLoader): the train data
            epoch_idx (int): the current epoch id

        Returns:
            float/tuple: The sum of loss returned by all batches in this epoch. If the loss in each batch contains
            multiple parts and the model return these multiple parts loss instead of the sum of loss, It will return a
            tuple which includes the sum of loss in each part.
        """
        self.model.discriminator.train()
        total_loss = None

        for batch_idx, data in enumerate(train_data):
            losses = self.model.calculate_d_train_loss(data, epoch_idx=epoch_idx, is_advtrain=False)
            total_loss = self._optimize_step(losses, total_loss, self.model.discriminator, self.d_optimizer)

        return total_loss / len(train_data)

    def _adversarial_train_epoch(self, train_data, epoch_idx):
        r"""Adversarial training in an epoch

        Args:
            train_data (DataLoader): the train data
            epoch_idx (int): the current epoch id

        Returns:
            float/tuple: The sum of loss returned by all batches in this epoch. If the loss in each batch contains
            multiple parts and the model return these multiple parts loss instead of the sum of loss, It will return a
            tuple which includes the sum of loss in each part.
        """
        dis_total_loss = None
        gen_total_loss = None
        critic_total_loss = None
        g_num = 0.0
        d_num = 0.0
        dis_train_data = copy.deepcopy(train_data)
        gen_train_data = copy.deepcopy(train_data)
        _ = next(dis_train_data)
        for g_x in gen_train_data:
            g_num += 1
            # self.model.discriminator.train()
            for _ in range(self.adversarail_d_epochs):
                d_num += 1
                try:
                    d_x = next(dis_train_data)
                except StopIteration:
                    del dis_train_data
                    dis_train_data = copy.deepcopy(train_data)
                    d_x = next(dis_train_data)
                losses = self.model.calculate_d_train_loss(d_x, epoch_idx=_, is_advtrain=True)
                dis_total_loss = self._optimize_step(losses, dis_total_loss, self.model.discriminator, self.d_optimizer)

            # self.model.generator.train()
            gen_losses, critic_losses = self.model.calculate_g_adversarial_loss(g_x, epoch_idx=g_num)
            gen_total_loss = self._optimize_step(gen_losses, gen_total_loss, self.model.generator, self.g_optimizer,
                                                 retain_graph=True)
            critic_total_loss = self._optimize_step(critic_losses, critic_total_loss, self.model.discriminator,
                                                    self.d_optimizer)
        return (dis_total_loss / d_num, gen_total_loss / g_num, critic_total_loss / g_num)


class LeakGANTrainer(GANTrainer):
    def __init__(self, config, model):
        super(LeakGANTrainer, self).__init__(config, model)
        self.interleaved_pretrain_epoch = config['interleaved_pretrain_epoch']
        self.adversarail_g_epochs = config['adversarail_g_epochs']
        self.g_optimizer = self._build_module_optimizer(self.model.generator)  # (manager_opt, worker_opt)
        self.d_optimizer = self._build_module_optimizer(self.model.discriminator)
        self.iters_num = config['iter_num']
        self.end_idx = model.end_idx

    def _build_module_optimizer(self, module):
        # specified for leakgan
        gen_lr = 0.001
        dis_lr = 0.00005
        multi_flag = False
        if module._get_name() == 'LeakGANGenerator':
            manager_params, worker_params = module.split_params()
            multi_flag = True

        if self.learner.lower() == 'adam':
            if multi_flag:
                manager_opt = optim.Adam(manager_params, lr=gen_lr)
                worker_opt = optim.Adam(worker_params, lr=gen_lr)
            else:
                optimizer = optim.Adam(module.parameters(), lr=dis_lr)
        elif self.learner.lower() == 'sgd':
            if multi_flag:
                manager_opt = optim.SGD(manager_params, lr=gen_lr)
                worker_opt = optim.SGD(worker_params, lr=gen_lr)
            else:
                optimizer = optim.SGD(module.parameters(), lr=dis_lr)
        elif self.learner.lower() == 'adagrad':
            if multi_flag:
                manager_opt = optim.Adagrad(manager_params, lr=gen_lr)
                worker_opt = optim.Adagrad(worker_params, lr=gen_lr)
            else:
                optimizer = optim.Adagrad(module.parameters(), lr=dis_lr)
        elif self.learner.lower() == 'rmsprop':
            if multi_flag:
                manager_opt = optim.RMSprop(manager_params, lr=gen_lr)
                worker_opt = optim.RMSprop(worker_params, lr=gen_lr)
            else:
                optimizer = optim.RMSprop(module.parameters(), lr=dis_lr)
        else:
            self.logger.warning('Received unrecognized optimizer, set default Adam optimizer')
            if multi_flag:
                manager_opt = optim.Adam(manager_params, lr=gen_lr)
                worker_opt = optim.Adam(worker_params, lr=gen_lr)
            else:
                optimizer = optim.Adam(module.parameters(), lr=dis_lr)
        if multi_flag:
            return (manager_opt, worker_opt)
        else:
            return optimizer

    def _optimize_step(self, losses, total_loss, model, opt):
        if isinstance(losses, tuple):
            loss = sum(losses)
            loss_tuple = tuple(per_loss.item() for per_loss in losses)
            total_loss = loss_tuple if total_loss is None else tuple(map(sum, zip(total_loss, loss_tuple)))
        else:
            loss = losses
            total_loss = losses.item() if total_loss is None else total_loss + losses.item()
        self._check_nan(loss)

        if isinstance(losses, tuple):
            for i, (o, loss) in enumerate(zip(opt, losses)):
                o.zero_grad()
                loss.backward(retain_graph=True if i < len(opt) - 1 else False)
                torch.nn.utils.clip_grad_norm_(model.parameters(), self.grad_clip)
                o.step()
        else:
            opt.zero_grad()
            losses.backward()
            torch.nn.utils.clip_grad_norm_(model.parameters(), self.grad_clip)
            opt.step()

        return total_loss

    def _generate_train_loss_output(self, epoch_idx, s_time, e_time, losses, train_info=""):
        train_loss_output = "%straining [time: %.2fs, " % (train_info, e_time - s_time)
        if isinstance(losses, dict):
            for key, loss in losses.items():
                train_loss_output += '%s: %.4f, ' % (key, loss)
            train_loss_output = train_loss_output[:-2]
        else:
            train_loss_output += "train loss: %.4f" % losses
        return train_loss_output + ']'

    def _add_eos(self, data, length):
        batch_size = data.shape[0]
        padded_data = torch.full((batch_size, self.max_length), self.end_idx, dtype=torch.long, device=self.device)
        for i in range(batch_size):
            len = length[i].cpu().data
            padded_data[i, :len] = data[i, :len]
        return padded_data

    def _get_real_data(self, train_data):
        # use eos_idx pad not pad_idx
        real_datas = []
        for corpus in train_data:
            real_data = corpus['target_idx']
            length = corpus['target_length']
            real_data = self._add_eos(real_data, length)
            real_datas.append(real_data)

        real_datas = torch.cat(real_datas, dim=0)
        return real_datas

    def _adversarial_train_epoch(self, train_data, epoch_idx):
        self.model.generator.train()
        total_g_loss = None
        total_d_loss = 0
        total_d_acc = 0
        adv_mana_loss = 0
        adv_work_loss = 0
        adv_d_loss = 0
        for e in range(self.adversarail_g_epochs):
            losses = self.model.calculate_g_adversarial_loss(epoch_idx=e)
            total_g_loss = self._optimize_step(losses, total_g_loss, self.model.generator, self.g_optimizer)
        adv_mana_loss, adv_work_loss = total_g_loss
        adv_mana_loss = adv_mana_loss / self.adversarail_g_epochs
        adv_work_loss = adv_work_loss / self.adversarail_g_epochs

        for e in range(self.adversarail_d_epochs):
            loss_dict = self._d_train_epoch(train_data, epoch_idx=epoch_idx)
            total_d_loss = total_d_loss + loss_dict['total_loss']
            total_d_acc = total_d_acc + loss_dict['train_acc']
        adv_d_loss = total_d_loss / self.adversarail_d_epochs
        adv_c_loss = total_d_acc / self.adversarail_d_epochs
        return {"mana_loss": adv_mana_loss, "work_loss": adv_work_loss, "dis_loss": adv_d_loss, "train_acc": adv_c_loss}

    def _g_train_epoch(self, train_data, epoch_idx):
        total_loss = None
        real_data = self._get_real_data(train_data)
        real_dataloader = DataLoader(real_data, batch_size=self.model.batch_size, shuffle=True, drop_last=True)
        for batch_idx, data in enumerate(real_dataloader):
            # interaction = interaction.to(self.device)
            losses = self.model.calculate_g_train_loss(data, epoch_idx=epoch_idx)
            total_loss = self._optimize_step(losses, total_loss, self.model.generator, self.g_optimizer)
        total_loss = [l / len(real_dataloader) for l in total_loss] if isinstance(total_loss,
                                                                                  tuple) else total_loss / len(
            train_data)
        mana_loss, work_loss = total_loss
        return {"mana_loss": mana_loss, "work_loss": work_loss}

    def _d_train_epoch(self, train_data, epoch_idx):
        total_loss = None
        total_acc = 0
        real_data = self._get_real_data(train_data)
        real_dataloader = DataLoader(real_data, batch_size=self.model.batch_size, shuffle=True, drop_last=True)
        # not need sample self.d_sample_num numbers becauese only train discriminator 5 batch
        d_sample_num = (self.d_sample_training_epochs + 1) * self.model.batch_size
        fake_data = self.model.sample(d_sample_num)

        fake_dataloader = DataLoader(fake_data, batch_size=self.model.batch_size, shuffle=True, drop_last=True)

        idx = 0
        for real_data, fake_data in zip(real_dataloader, fake_dataloader):
            # self.model.discriminator.eval() # pretraining not use dropout
            if idx == self.d_sample_training_epochs:
                break
            losses, acc = self.model.calculate_d_train_loss(real_data, fake_data, epoch_idx=epoch_idx)
            total_loss = self._optimize_step(losses, total_loss, self.model.discriminator, self.d_optimizer)
            total_acc = total_acc + acc
            idx += 1

        total_loss = total_loss / self.d_sample_training_epochs
        total_acc = total_acc / self.d_sample_training_epochs

        return {"total_loss": total_loss, "train_acc": total_acc}

    def _save_checkpoint(self, epoch, postfix=None):
        state = {
            'config': self.config,
            'epoch': epoch,
            'cur_step': self.cur_step,
            'best_valid_score': self.best_valid_score,
            'state_dict': self.model.state_dict()
        }
        if postfix is not None:
            path = self.saved_model_file + "_" + str(epoch) + "_" + postfix
            torch.save(state, path)
            return path
        else:
            torch.save(state, self.saved_model_file)

    def _load_generated_text(self):
        r"""Load the generated text by our model to log.

        """
        with open(self.saved_text_file, 'r') as fin:
            samples = []
            for i in range(5):
                text = fin.readline()
                samples.append(text)
            return samples

    def fit(self, train_data, valid_data=None, verbose=True, saved=True):
        # pretraining
        if verbose:
            self.logger.info(">> Start pretraining")
        # generator pretraining
        for epoch_idx in range(self.g_pretraining_epochs):  # 80
            if verbose:
                self.logger.info(">>>> [Pretrain Gen] Start %d / %d epochs generator pretraining" % (
                    epoch_idx + 1, self.g_pretraining_epochs))
            training_start_time = time()
            train_loss = self._g_train_epoch(train_data, epoch_idx)
            # self.g_pretraining_loss_dict[epoch_idx] = sum(train_loss) if isinstance(train_loss, tuple) else train_loss
            training_end_time = time()
            train_loss_output = \
                self._generate_train_loss_output(epoch_idx + 1, training_start_time, training_end_time, train_loss,
                                                 "generator pre")
            train_loss_output = ">>>> " + train_loss_output
            if verbose:
                self.logger.info(train_loss_output)

            if epoch_idx % 15 == 0:
                self.logger.info(">>>> [Pretrain Gen] Save pretrain gen in epoch %d ..." % (epoch_idx + 1))
                path = self._save_checkpoint(epoch_idx + 1, postfix="pretrain_gen")

                self.model.eval()
                test_result = self.evaluate(valid_data, model_file=path)
                self.model.train()
                sample = self._load_generated_text()
                tmp = "\n"
                for i, s in enumerate(sample):
                    tmp += str(i)
                    tmp += ": "
                    tmp += s.strip()
                    tmp += "\n"
                self.logger.info('>>>> [Pretrain Gen] test result: {}'.format(test_result))
                self.logger.info('>>>> [Pretrain Gen] test result samples: {}'.format(tmp))

        # discriminator pretraining
        for epoch_idx in range(self.d_pretraining_epochs):  # 5
            if verbose:
                self.logger.info(">>>> [Pretrain Dis]Start %d / %d epochs discriminator pretraining..." % (
                epoch_idx + 1, self.d_pretraining_epochs))
            training_start_time = time()
            train_loss = self._d_train_epoch(train_data, epoch_idx)
            # self.d_pretraining_loss_dict[epoch_idx] = sum(train_loss) if isinstance(train_loss,
            #                                                                         tuple) else train_loss
            training_end_time = time()
            train_loss_output = \
                self._generate_train_loss_output(epoch_idx, training_start_time, training_end_time, train_loss,
                                                 "discriminator pre")
            train_loss_output = ">>>> " + train_loss_output
            if verbose:
                self.logger.info(train_loss_output)

            if epoch_idx + 1 == self.d_pretraining_epochs:
                self.logger.info(">>>> [Pretrain Gen] Save pretrain dis in epoch %d ..." % (epoch_idx + 1))
                path = self._save_checkpoint(epoch_idx + 1, postfix="pretrain_dis")

                self.model.eval()
                test_result = self.evaluate(valid_data, model_file=path)
                self.model.train()

                sample = self._load_generated_text()
                tmp = "\n"
                for i, s in enumerate(sample):
                    tmp += str(i)
                    tmp += ": "
                    tmp += s.strip()
                    tmp += "\n"
                self.logger.info('>>>> [Pretrain Gen] test result: {}'.format(test_result))
                self.logger.info('>>>> [Pretrain Gen] test result samples: {}'.format(tmp))

        if verbose:
            self.logger.info(">> End pretraining")

        # adversarial training
        if verbose:
            self.logger.info(">> Start adversarial training")
        for epoch in range(int(self.iters_num / self.adversarail_training_epochs)):
            if verbose:
                self.logger.info(">>>> [Adv] Start epoch %d / 10 interleaved adversarial training" % (epoch + 1))

            for epoch_idx in range(self.adversarail_training_epochs):
                if verbose:
                    self.logger.info(">>>>>> [Adv] Start epoch %d / %d adversarial training" % (
                    epoch_idx + 1, self.adversarail_training_epochs))
                training_start_time = time()
                train_loss = self._adversarial_train_epoch(train_data, epoch_idx)
                # self.train_loss_dict[epoch_idx] = sum(train_loss) if isinstance(train_loss, tuple) else train_loss
                training_end_time = time()
                train_loss_output = \
                    self._generate_train_loss_output((epoch_idx + 1), training_start_time, training_end_time,
                                                     train_loss,
                                                     train_info="adv ")
                train_loss_output = ">>>>>> " + train_loss_output
                if verbose:
                    self.logger.info(train_loss_output)
                if (epoch_idx + 1) % 5 == 0:
                    path = self._save_checkpoint((epoch_idx + 1), postfix="adv_train")
                    self.model.eval()
                    test_result = self.evaluate(valid_data, model_file=path)
                    self.model.train()

                    sample = self._load_generated_text()
                    tmp = "\n"
                    for i, s in enumerate(sample):
                        tmp += str(i)
                        tmp += ": "
                        tmp += s.strip()
                        tmp += "\n"
                    self.logger.info('>>>>>> [Adv] test result: {}'.format(test_result))
                    self.logger.info('>>>>>> [Adv] test result samples: {}'.format(tmp))

            # gen pretrain
            for epoch_idx in range(5):
                if verbose:
                    self.logger.info(">>>>>> [Adv] Start epoch %d / 5 pretrain generator" % (epoch_idx + 1))
                training_start_time = time()
                train_loss = self._g_train_epoch(train_data, epoch_idx)
                # self.g_pretraining_loss_dict[epoch_idx] = sum(train_loss) if isinstance(train_loss, tuple) else train_loss
                training_end_time = time()
                train_loss_output = \
                    self._generate_train_loss_output((epoch_idx + 1), training_start_time, training_end_time,
                                                     train_loss,
                                                     "adv generator pre")
                train_loss_output = ">>>>>> " + train_loss_output
                if verbose:
                    self.logger.info(train_loss_output)

                if (epoch_idx + 1) % 5 == 0:
                    path = self._save_checkpoint((epoch_idx + 1), postfix="adv_pretrain")
                    self.model.eval()
                    test_result = self.evaluate(valid_data, model_file=path)
                    self.model.train()
                    self.logger.info('>>>>>> [Adv] test result: {}'.format(test_result))

            # dis pretrain
            for epoch_idx in range(5):  # d_steps
                if verbose:
                    self.logger.info(">>>>>> [Adv] Start epoch %d / 5 pretrain discriminator" % (epoch_idx + 1))
                training_start_time = time()
                train_loss = self._d_train_epoch(train_data, epoch_idx)
                # self.d_pretraining_loss_dict[epoch_idx] = sum(train_loss) if isinstance(train_loss,
                #                                                                         tuple) else train_loss
                training_end_time = time()
                train_loss_output = \
                    self._generate_train_loss_output((epoch_idx + 1), training_start_time, training_end_time,
                                                     train_loss,
                                                     "adv discriminator pre")
                train_loss_output = ">>>>>> " + train_loss_output
                if verbose:
                    self.logger.info(train_loss_output)

            if (epoch + 1) % 3 == 0:
                path = self._save_checkpoint((epoch + 1), postfix="adv and pre train")
                test_result = self.evaluate(valid_data, model_file=path)
                sample = self._load_generated_text()
                tmp = "\n"
                for i, s in enumerate(sample):
                    tmp += str(i)
                    tmp += ": "
                    tmp += "\n"
                self.logger.info('>>>> [Adv] Adv and pretrain test result: {}'.format(test_result))
                self.logger.info('>>>> [Adv] Adv and pretrain test result samples: {}'.format(tmp))

        self._save_checkpoint(self.adversarail_training_epochs)
        return -1, None<|MERGE_RESOLUTION|>--- conflicted
+++ resolved
@@ -486,22 +486,6 @@
         opt.step()
         return total_loss
 
-<<<<<<< HEAD
-=======
-    def _optimize_multi_step(self, losses, model, opts):
-        r"""Each opt from opts conducts an optimize step using respective loss from losses.
-
-        Args:
-            losses (tuple): The tuple of losses to be backward.
-            model (torch.nn.Mudule): The model to be optimized.
-            opts (tuple): The tuple of optimizers of the model.
-        """
-        for i, (opt, loss) in enumerate(zip(opts, losses)):
-            opt.zero_grad()
-            loss.backward(retain_graph=True if i < len(opts) - 1 else False)
-            opt.step()
-
->>>>>>> b4723541
     def _save_checkpoint(self, epoch):
         state = {
             'config': self.config,
